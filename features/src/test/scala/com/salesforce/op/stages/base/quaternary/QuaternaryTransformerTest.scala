--- conflicted
+++ resolved
@@ -57,19 +57,11 @@
 }
 
 object QuaternaryTransformerTest {
-<<<<<<< HEAD
-  private class Fn extends Function4[Real, Integral, Text, Binary, Real] with Serializable {
-=======
 
   class Fun extends Function4[Real, Integral, Text, Binary, Real] with Serializable {
->>>>>>> e1bab3b9
     def apply(r: Real, i: Integral, t: Text, b: Binary): Real =
       (r.v.getOrElse(0.0) + i.toDouble.getOrElse(0.0) + b.toDouble.getOrElse(0.0) +
         t.value.map(_.length.toDouble).getOrElse(0.0)).toReal
   }
 
-<<<<<<< HEAD
-  def fn: (Real, Integral, Text, Binary) => Real = new Fn
-=======
->>>>>>> e1bab3b9
 }