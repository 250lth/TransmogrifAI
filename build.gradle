buildscript {
    repositories {
        mavenCentral()
        jcenter()
        maven { url "https://plugins.gradle.org/m2/" }
    }
    dependencies {
        classpath 'org.github.ngbinh.scalastyle:gradle-scalastyle-plugin_2.11:1.0.1'
        classpath 'com.commercehub.gradle.plugin:gradle-avro-plugin:0.16.0'
    }
}

plugins {
    id 'org.scoverage' version '2.5.0'
    id 'net.minecrell.licenser' version '0.4.1'
    id 'com.github.jk1.dependency-license-report' version '0.5.0'
    id 'com.github.johnrengelman.shadow' version '5.0.0'
}

allprojects {
    repositories {
        mavenCentral()
        jcenter()
    }
}

apply from: 'gradle/version-properties.gradle'

def allProjs = allprojects - project(':templates').subprojects
def subProjs = subprojects - project(':templates').subprojects

// distribute to all projects
ext.subProjs = subProjs

configure(allProjs) {
    apply plugin: 'application'
    apply plugin: 'java'
    apply plugin: 'scala'
    // apply plugin: 'findbugs'
    apply plugin: 'org.scoverage'
    apply plugin: 'scalaStyle'
    apply plugin: 'maven-publish'
    apply plugin: 'signing'
    apply plugin: 'project-report'
    apply plugin: 'com.commercehub.gradle.plugin.avro'
    apply plugin: 'net.minecrell.licenser'
    apply plugin: 'com.github.jk1.dependency-license-report'
    apply plugin: 'com.github.johnrengelman.shadow'

    sourceCompatibility = 1.8
    targetCompatibility = 1.8

    // The main class for the application plugin and is currently unused. Setting a dummy one.
    mainClassName = "please.set.main.class.in.build.gradle"

    ext {
        scalaVersion = '2.11'
        scalaVersionRevision = '12'
        scalaTestVersion = '3.0.5'
        scalaCheckVersion = '1.14.0'
        junitVersion = '4.12'
        avroVersion = '1.8.2'
        sparkVersion = '2.4.3'
        scalaGraphVersion = '1.12.5'
        scalafmtVersion = '1.5.1'
        hadoopVersion = 'hadoop2'
<<<<<<< HEAD
        scalajCollVersion = '0.1.2'
        json4sVersion = '3.5.3' // matches Spark dependency version
=======
        json4sVersion = '3.2.11' // matches Spark dependency version
>>>>>>> 9fee4d4d
        jodaTimeVersion = '2.9.4'
        jodaConvertVersion = '1.8.1'
        algebirdVersion = '0.13.4'
        jacksonVersion = '2.7.3'
        luceneVersion = '7.3.0'
        enumeratumVersion = '1.4.12'
        scoptVersion = '3.5.0'
        googleLibPhoneNumberVersion = '8.8.5'
        googleGeoCoderVersion = '2.82'
        googleCarrierVersion = '1.72'
        chillVersion = '0.9.3'
        reflectionsVersion = '0.9.11'
        collectionsVersion = '3.2.2'
        optimaizeLangDetectorVersion = '0.0.1'
<<<<<<< HEAD
        tikaVersion = '1.16'
        sparkTestingBaseVersion = '2.4.0_0.11.0'
=======
        tikaVersion = '1.21'
        sparkTestingBaseVersion = '2.3.1_0.10.0'
>>>>>>> 9fee4d4d
        sourceCodeVersion = '0.1.3'
        pegdownVersion = '1.4.2'
        commonsValidatorVersion = '1.6'
        commonsIOVersion = '2.6'
        scoveragePluginVersion = '1.3.1'
        xgboostVersion = '0.90'
        akkaSlf4jVersion = '2.3.11'
        mleapVersion = '0.13.0'
        memoryFilesystemVersion = '2.1.0'
    }

    configurations {
        scalaLibrary
        scalaCompiler
    }

    dependencies {
        // Scala
        zinc 'com.typesafe.zinc:zinc:0.3.15'
        scoverage "org.scoverage:scalac-scoverage-plugin_$scalaVersion:$scoveragePluginVersion"
        scoverage "org.scoverage:scalac-scoverage-runtime_$scalaVersion:$scoveragePluginVersion"
        scalaLibrary "org.scala-lang:scala-library:$scalaVersion.$scalaVersionRevision"
        scalaCompiler "org.scala-lang:scala-compiler:$scalaVersion.$scalaVersionRevision"
        compile "org.scala-lang:scala-library:$scalaVersion.$scalaVersionRevision"

        // Spark
        compileOnly "org.apache.spark:spark-core_$scalaVersion:$sparkVersion"
        testCompile "org.apache.spark:spark-core_$scalaVersion:$sparkVersion"
        compileOnly "org.apache.spark:spark-mllib_$scalaVersion:$sparkVersion"
        testCompile "org.apache.spark:spark-mllib_$scalaVersion:$sparkVersion"
        compileOnly "org.apache.spark:spark-sql_$scalaVersion:$sparkVersion"
        testCompile "org.apache.spark:spark-sql_$scalaVersion:$sparkVersion"

        // Test
        compileOnly "org.scalatest:scalatest_$scalaVersion:$scalaTestVersion"
        testCompile "org.scalatest:scalatest_$scalaVersion:$scalaTestVersion"
        compileOnly "org.scalacheck:scalacheck_$scalaVersion:$scalaCheckVersion"
        testCompile "org.scoverage:scalac-scoverage-plugin_$scalaVersion:$scoveragePluginVersion"
        testCompile "org.scoverage:scalac-scoverage-runtime_$scalaVersion:$scoveragePluginVersion"
        testCompile "org.scalacheck:scalacheck_$scalaVersion:$scalaCheckVersion"
        testCompile ("com.holdenkarau:spark-testing-base_$scalaVersion:$sparkTestingBaseVersion") { transitive = false }
        testCompile "junit:junit:$junitVersion"
        testRuntime "org.pegdown:pegdown:$pegdownVersion"
    }

    configurations.all {
        resolutionStrategy {
            force "commons-collections:commons-collections:$collectionsVersion",
                    "org.scala-lang:scala-library:$scalaVersion.$scalaVersionRevision",
                    "org.scala-lang:scala-reflect:$scalaVersion.$scalaVersionRevision"
        }
    }
    configurations.zinc {
        resolutionStrategy {
            force 'org.scala-lang:scala-library:2.10.6', 'org.scala-lang:scala-reflect:2.10.6'
        }
    }

    tasks.withType(ScalaCompile) {
        configure(scalaCompileOptions.forkOptions) {
            memoryMaximumSize = '1g'
            jvmArgs = ['-XX:MaxMetaspaceSize=256m']
        }
        scalaCompileOptions.additionalParameters = [
                "-Yrangepos", "-feature",
                "-language:implicitConversions", "-language:existentials", "-language:postfixOps"
        ]
    }
    compileScala.scalaCompileOptions.additionalParameters += "-optimize"
    [compileJava, compileTestJava]*.options.collect { options -> options.encoding = 'UTF-8' }

    jar {
        manifest.attributes "Main-Class": "$mainClassName"
        baseName = "$rootProject.name"
    }
    if (System.getenv("CI") != 'true') {
        jar.dependsOn(createVersionProperties)
    }

    scalaStyle {
        configLocation = "$rootProject.rootDir/gradle/scalastyle-config.xml"
        includeTestSourceDirectory = true
        source = "src/main/scala"
        testSource = "src/test/scala"
    }

    if (System.getenv("CI") != 'true') {
        compileScala.dependsOn(scalaStyle)
    }

    avro {
        createSetters = true
        fieldVisibility = "PUBLIC_DEPRECATED"
        outputCharacterEncoding = "UTF-8"
        stringType = "String"
    }

    sourceSets {
        main {
            java {
                srcDir 'build/generated-main-avro-java'
            }
        }
        scoverage {
            runtimeClasspath += sourceSets.main.output
            compileClasspath += sourceSets.main.output
        }
        testScoverage {
            runtimeClasspath += sourceSets.main.output + sourceSets.test.output
            compileClasspath += sourceSets.main.output + sourceSets.test.output
        }
    }

    license {
        header = rootProject.file('LICENSE')
        ignoreFailures = true
        include '**/*.java', '**/*.scala'
        exclude '**/org/apache/spark/ml/SparkDefaultParamsReadWrite.scala',
                '**/com/salesforce/op/test/TestSparkContext.scala',
                '**/com/salesforce/op/test/TempDirectoryTest.scala',
                '**/com/salesforce/op/stages/impl/tuning/OpCrossValidation.scala',
                '**/com/salesforce/op/stages/impl/tuning/OpTrainValidationSplit.scala',
                '**/com/salesforce/op/test/*.java',
                '**/com/fasterxml/jackson/module/scala/**',
                '**/com/salesforce/op/utils/stats/StreamingHistogram.java',
                '**/templates/**', '**/resources/**'
    }
    scoverage {
        coverageOutputCobertura = false
    }

    licenseReport {
        renderer = new com.github.jk1.license.render.MultiReportRenderer(
                new com.github.jk1.license.render.CsvReportRenderer(),
                new com.github.jk1.license.render.InventoryHtmlReportRenderer()
        )
    }

    shadowJar {
        zip64 = true
        exclude 'META-INF/**'
        baseName = jar.baseName
    }
    shadowJar.dependsOn(createVersionProperties)

    /* findbugs {
        toolVersion = '3.0.1'
        sourceSets = [sourceSets.main]
        ignoreFailures = true
        reportsDir = file("$project.buildDir/reports/findbugs")
        effort = 'max'
        reportLevel = 'low'
        includeFilter = file("$rootProject.projectDir/gradle/findbugs-include.xml")
        excludeFilter = file("$rootProject.projectDir/gradle/findbugs-exclude.xml")
    } */

    task runMain(type: JavaExec) {
        description 'Run a main class, i.e.: runMain -Dmain=MyMainClass -Dargs="arg1 arg2 arg3"'
        main = System.getProperty("main")
        classpath = sourceSets.main.runtimeClasspath
        systemProperties = System.getProperties()
        args = System.getProperty("args", "") == "" ? new LinkedList<String>() : Arrays.asList(System.getProperty("args").split(" "))
    }

    task repl(type: JavaExec) {
        description 'Start Scala repl.'
        main = "scala.tools.nsc.MainGenericRunner"
        classpath = sourceSets.main.runtimeClasspath + configurations.scalaCompiler
        standardInput System.in
        args '-usejavacp'
    }

    task classpath {
        doLast {
            description 'Print project classpath.'
            println sourceSets.main.runtimeClasspath.asPath
        }
    }

    if (System.getenv("TEST_FILES") != null) {
        testScoverage.setIncludes(Arrays.asList(System.getenv("TEST_FILES").split('\n')))
    }
}

wrapper {
    gradleVersion = '5.2'
    distributionType = Wrapper.DistributionType.BIN
    distributionSha256Sum = 'ff322863250159595e93b5a4d17a6f0d21c59a1a0497c1e1cf1d53826485503f'
}

task aggregateScoverage(type: org.scoverage.ScoverageAggregate) {
    description 'Aggregates scoverage reports of all subprojects.'
}

configure(subProjs) {
    apply from: "$rootProject.projectDir/gradle/tests.gradle"
    apply from: "$rootProject.projectDir/gradle/spark.gradle"

    jar.baseName = "$rootProject.name-$project.name"

    // ignore link warning in scaladoc
    scaladoc.scalaDocOptions.additionalParameters = ['-no-link-warnings']

    task scaladocJar(type: Jar, dependsOn: scaladoc) {
        classifier = 'javadoc'
        from scaladoc.destinationDir
    }
    scaladocJar.baseName = jar.baseName

    task sourcesJar(type: Jar, dependsOn: classes) {
        classifier = 'sources'
        from sourceSets.main.allSource
    }
    sourcesJar.baseName = jar.baseName

    artifacts {
        archives jar, sourcesJar, scaladocJar
    }

    publishing {
        publications {
            mavenJava(MavenPublication) {
                from components.java
                artifact sourcesJar { classifier 'sources' }
                artifact scaladocJar { classifier 'javadoc' }
                afterEvaluate {
                    artifactId = "${jar.baseName}_$scalaVersion"
                }
                pom {
                    name = 'TransmogrifAI'
                    description = 'AutoML library for building modular, reusable, strongly typed machine learning workflows on Spark with minimal hand tuning'
                    url = 'https://github.com/salesforce/TransmogrifAI'
                    scm {
                        connection = 'scm:git:https://github.com/salesforce/TransmogrifAI.git'
                        developerConnection = 'scm:git:https://github.com/salesforce/TransmogrifAI.git'
                        url = 'https://github.com/salesforce/TransmogrifAI'
                    }
                    licenses {
                        license {
                            name = 'BSD-3-Clause'
                            url = 'https://github.com/salesforce/TransmogrifAI/blob/master/LICENSE'
                            distribution = 'repo'
                        }
                    }
                    developers {
                        developer {
                            id = 'tovbinm'
                            name = 'Matthew Tovbin'
                            email = 'tovbinm@gmail.com'
                        }
                        developer {
                            id = 'leahmcguire'
                            name = 'Leah McGuire'
                            email = 'lmcguire@salesforce.com'
                        }
                    }
                }
            }
        }
        repositories {
            // Disable Sonatype publication for now
            // maven {
            //     // Note: requires 'nexusUsername' and 'nexusPassword' to be set in ~/.gradle/gradle.properties file
            //     url "https://oss.sonatype.org/service/local/staging/deploy/maven2"
            //     credentials {
            //         username nexusUsername
            //         password nexusPassword
            //     }
            // }
            // Disable Bintray publication for now
            // maven {
            //     // Note: requires 'bintrayUsername' and 'bintrayPassword' to be set in ~/.gradle/gradle.properties file
            //     url "https://api.bintray.com/maven/salesforce/maven/TransmogrifAI/;publish=1"
            //     credentials {
            //         username bintrayUsername
            //         password bintrayPassword
            //     }
            // }
        }
    }

    if (System.getenv("SIGN_RELEASE") == 'true') {
        signing {
            // For signing to work read - https://docs.gradle.org/current/userguide/signing_plugin.html
            // Most importantly:
            // 1. Install & configure GPGTools - https://gpgtools.org
            // 2. Copy the full 40 character key id from the output of the command: gpg2 -K
            // 3. Set 'signing.gnupg.keyName=<key id>' in ~/.gradle/gradle.properties file
            // 4. If you protect your key with a passphrase add 'signing.password=<secret>' in ~/.gradle/gradle.properties file
            useGpgCmd()
            sign publishing.publications.mavenJava
        }
    }
}

task allScaladoc(type: ScalaDoc) {
    group 'Documentation'
    description 'Generates Scaladoc for the main source code of all subprojects.'
    title 'TransmogrifAI'
    source subProjs.collect { it.sourceSets.main.allJava + it.sourceSets.main.allScala }
    classpath = files(subProjs.collect { it.sourceSets.main.compileClasspath })
    destinationDir = file("build/scaladoc")
}

// run by Heroku to build docs
task stage(dependsOn: ':allScaladoc')<|MERGE_RESOLUTION|>--- conflicted
+++ resolved
@@ -64,12 +64,7 @@
         scalaGraphVersion = '1.12.5'
         scalafmtVersion = '1.5.1'
         hadoopVersion = 'hadoop2'
-<<<<<<< HEAD
-        scalajCollVersion = '0.1.2'
         json4sVersion = '3.5.3' // matches Spark dependency version
-=======
-        json4sVersion = '3.2.11' // matches Spark dependency version
->>>>>>> 9fee4d4d
         jodaTimeVersion = '2.9.4'
         jodaConvertVersion = '1.8.1'
         algebirdVersion = '0.13.4'
@@ -84,13 +79,8 @@
         reflectionsVersion = '0.9.11'
         collectionsVersion = '3.2.2'
         optimaizeLangDetectorVersion = '0.0.1'
-<<<<<<< HEAD
-        tikaVersion = '1.16'
+        tikaVersion = '1.21'
         sparkTestingBaseVersion = '2.4.0_0.11.0'
-=======
-        tikaVersion = '1.21'
-        sparkTestingBaseVersion = '2.3.1_0.10.0'
->>>>>>> 9fee4d4d
         sourceCodeVersion = '0.1.3'
         pegdownVersion = '1.4.2'
         commonsValidatorVersion = '1.6'
