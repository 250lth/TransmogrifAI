/*
 * Copyright (c) 2017, Salesforce.com, Inc.
 * All rights reserved.
 *
 * Redistribution and use in source and binary forms, with or without
 * modification, are permitted provided that the following conditions are met:
 *
 * * Redistributions of source code must retain the above copyright notice, this
 *   list of conditions and the following disclaimer.
 *
 * * Redistributions in binary form must reproduce the above copyright notice,
 *   this list of conditions and the following disclaimer in the documentation
 *   and/or other materials provided with the distribution.
 *
 * * Neither the name of the copyright holder nor the names of its
 *   contributors may be used to endorse or promote products derived from
 *   this software without specific prior written permission.
 *
 * THIS SOFTWARE IS PROVIDED BY THE COPYRIGHT HOLDERS AND CONTRIBUTORS "AS IS"
 * AND ANY EXPRESS OR IMPLIED WARRANTIES, INCLUDING, BUT NOT LIMITED TO, THE
 * IMPLIED WARRANTIES OF MERCHANTABILITY AND FITNESS FOR A PARTICULAR PURPOSE ARE
 * DISCLAIMED. IN NO EVENT SHALL THE COPYRIGHT HOLDER OR CONTRIBUTORS BE LIABLE
 * FOR ANY DIRECT, INDIRECT, INCIDENTAL, SPECIAL, EXEMPLARY, OR CONSEQUENTIAL
 * DAMAGES (INCLUDING, BUT NOT LIMITED TO, PROCUREMENT OF SUBSTITUTE GOODS OR
 * SERVICES; LOSS OF USE, DATA, OR PROFITS; OR BUSINESS INTERRUPTION) HOWEVER
 * CAUSED AND ON ANY THEORY OF LIABILITY, WHETHER IN CONTRACT, STRICT LIABILITY,
 * OR TORT (INCLUDING NEGLIGENCE OR OTHERWISE) ARISING IN ANY WAY OUT OF THE USE
 * OF THIS SOFTWARE, EVEN IF ADVISED OF THE POSSIBILITY OF SUCH DAMAGE.
 */

package com.salesforce.op.stages

import com.salesforce.op.features._
import com.salesforce.op.features.types._
import com.salesforce.op.stages.OpPipelineStageReaderWriter._
import com.salesforce.op.test.PassengerSparkFixtureTest
import com.salesforce.op.utils.reflection.ReflectionUtils
import com.salesforce.op.utils.spark.RichDataset._
import org.apache.spark.ml.{Model, Transformer}
import org.apache.spark.sql.types.{DataType, Metadata, MetadataBuilder}
import org.json4s.JsonAST.JValue
import org.json4s.jackson.JsonMethods.{compact, parse, pretty, render}
import org.json4s.{JArray, JObject}
import org.scalatest.FlatSpec
import org.slf4j.LoggerFactory


// TODO: consider adding a read/write test for a spark wrapped stage as well
private[stages] abstract class OpPipelineStageReaderWriterTest
  extends FlatSpec with PassengerSparkFixtureTest {

  val meta = new MetadataBuilder().putString("foo", "bar").build()
  val expectedFeaturesLength = 1
  def stage: OpPipelineStageBase with Transformer
  val expected: Array[Real]
  val hasOutputName = true

  private val log = LoggerFactory.getLogger(this.getClass)
  private lazy val savePath = tempDir + "/" + this.getClass.getSimpleName + "-" + System.currentTimeMillis()
  private lazy val writer = new OpPipelineStageWriter(stage)
  private lazy val stageJsonString: String = writer.writeToJsonString(savePath)
  private lazy val stageJson: JValue = parse(stageJsonString)
  private lazy val isModel = stage.isInstanceOf[Model[_]]
  private val FN = FieldNames

  Spec(this.getClass) should "write stage uid" in {
    log.info(pretty(stageJson))
    (stageJson \ FN.Uid.entryName).extract[String] shouldBe stage.uid
  }
  it should "write class name" in {
    (stageJson \ FN.Class.entryName).extract[String] shouldBe stage.getClass.getName
  }
  it should "write params map" in {
    val params = extractParams(stageJson).extract[Map[String, Any]]
    if (hasOutputName) {
      params should have size 4
      params.keys shouldBe Set("inputFeatures", "outputMetadata", "inputSchema", "outputFeatureName")
    } else {
      params should have size 3
      params.keys shouldBe Set("inputFeatures", "outputMetadata", "inputSchema")
    }
  }
  it should "write outputMetadata" in {
    val params = extractParams(stageJson)
    val metadataStr = compact(render(extractParams(stageJson) \ "outputMetadata"))
    val metadata = Metadata.fromJson(metadataStr)
    metadata shouldBe stage.getMetadata()
  }
  it should "write inputSchema" in {
    val schemaStr = compact(render(extractParams(stageJson) \ "inputSchema"))
    val schema = DataType.fromJson(schemaStr)
    schema shouldBe stage.getInputSchema()
  }
  it should "write input features" in {
<<<<<<< HEAD
    val jArray = (extractParams(stageJson) \ "inputFeatures").extract[JArray]
    jArray.values should have length 1
=======
    val jArray = ((stageJson \ FN.ParamMap.entryName) \ "inputFeatures").extract[JArray]
    jArray.values should have length expectedFeaturesLength
>>>>>>> 9fee4d4d
    val obj = jArray(0).extract[JObject]
    obj.values.keys shouldBe Set("name", "isResponse", "isRaw", "uid", "typeName", "stages", "originFeatures")
  }
  it should "write model ctor args" in {
    if (stage.isInstanceOf[Model[_]]) {
      val ctorArgs = (stageJson \ FN.CtorArgs.entryName).extract[JObject]
      val (_, args) = ReflectionUtils.bestCtorWithArgs(stage)
      ctorArgs.values.keys shouldBe args.map(_._1).toSet
    }
  }
  it should "load stage correctly" in {
    val reader = new OpPipelineStageReader(stage)
    val stageLoaded = reader.loadFromJsonString(stageJsonString, path = savePath)
    stageLoaded shouldBe a[OpPipelineStageBase]
    stageLoaded shouldBe a[Transformer]
    stageLoaded.getOutput() shouldBe a[FeatureLike[_]]
    val _ = stage.asInstanceOf[Transformer].transform(passengersDataSet)
    val transformed = stageLoaded.asInstanceOf[Transformer].transform(passengersDataSet)
    transformed.collect(stageLoaded.getOutput().asInstanceOf[FeatureLike[Real]]) shouldBe expected
    stageLoaded.uid shouldBe stage.uid
    stageLoaded.operationName shouldBe stage.operationName
    stageLoaded.getInputFeatures() shouldBe stage.getInputFeatures()
    stageLoaded.getInputSchema() shouldBe stage.getInputSchema()
  }

  private def extractParams(stageJson: JValue): JValue = {
    val defaultParamsMap = stageJson \ FN.DefaultParamMap.entryName
    val paramsMap = stageJson \ FN.ParamMap.entryName
    defaultParamsMap.merge(paramsMap)
  }

}<|MERGE_RESOLUTION|>--- conflicted
+++ resolved
@@ -92,13 +92,8 @@
     schema shouldBe stage.getInputSchema()
   }
   it should "write input features" in {
-<<<<<<< HEAD
     val jArray = (extractParams(stageJson) \ "inputFeatures").extract[JArray]
-    jArray.values should have length 1
-=======
-    val jArray = ((stageJson \ FN.ParamMap.entryName) \ "inputFeatures").extract[JArray]
     jArray.values should have length expectedFeaturesLength
->>>>>>> 9fee4d4d
     val obj = jArray(0).extract[JObject]
     obj.values.keys shouldBe Set("name", "isResponse", "isRaw", "uid", "typeName", "stages", "originFeatures")
   }
