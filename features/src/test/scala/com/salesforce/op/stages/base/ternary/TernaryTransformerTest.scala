/*
 * Copyright (c) 2017, Salesforce.com, Inc.
 * All rights reserved.
 *
 * Redistribution and use in source and binary forms, with or without
 * modification, are permitted provided that the following conditions are met:
 *
 * * Redistributions of source code must retain the above copyright notice, this
 *   list of conditions and the following disclaimer.
 *
 * * Redistributions in binary form must reproduce the above copyright notice,
 *   this list of conditions and the following disclaimer in the documentation
 *   and/or other materials provided with the distribution.
 *
 * * Neither the name of the copyright holder nor the names of its
 *   contributors may be used to endorse or promote products derived from
 *   this software without specific prior written permission.
 *
 * THIS SOFTWARE IS PROVIDED BY THE COPYRIGHT HOLDERS AND CONTRIBUTORS "AS IS"
 * AND ANY EXPRESS OR IMPLIED WARRANTIES, INCLUDING, BUT NOT LIMITED TO, THE
 * IMPLIED WARRANTIES OF MERCHANTABILITY AND FITNESS FOR A PARTICULAR PURPOSE ARE
 * DISCLAIMED. IN NO EVENT SHALL THE COPYRIGHT HOLDER OR CONTRIBUTORS BE LIABLE
 * FOR ANY DIRECT, INDIRECT, INCIDENTAL, SPECIAL, EXEMPLARY, OR CONSEQUENTIAL
 * DAMAGES (INCLUDING, BUT NOT LIMITED TO, PROCUREMENT OF SUBSTITUTE GOODS OR
 * SERVICES; LOSS OF USE, DATA, OR PROFITS; OR BUSINESS INTERRUPTION) HOWEVER
 * CAUSED AND ON ANY THEORY OF LIABILITY, WHETHER IN CONTRACT, STRICT LIABILITY,
 * OR TORT (INCLUDING NEGLIGENCE OR OTHERWISE) ARISING IN ANY WAY OUT OF THE USE
 * OF THIS SOFTWARE, EVEN IF ADVISED OF THE POSSIBILITY OF SUCH DAMAGE.
 */

package com.salesforce.op.stages.base.ternary

import com.salesforce.op.features.types._
import com.salesforce.op.test._
import org.junit.runner.RunWith
import org.scalatest.junit.JUnitRunner


@RunWith(classOf[JUnitRunner])
class TernaryTransformerTest extends OpTransformerSpec[Real, TernaryTransformer[Real, Integral, Binary, Real]] {

  val sample = Seq(
    (Real(1.0), Integral(0), Binary(false)),
    (Real(2.0), Integral(2), Binary(true)),
    (Real.empty, Integral(3), Binary(true))
  )

  val (inputData, f1, f2, f3) = TestFeatureBuilder(sample)

  val transformer = new TernaryLambdaTransformer[Real, Integral, Binary, Real](
    operationName = "trio", transformFn = new TernaryTransformerTest.Fun
  ).setInput(f1, f2, f3)

  val expectedResult = Seq(1.toReal, 5.toReal, 4.toReal)

}

<<<<<<< HEAD
object Lambda {
  private class Fn extends Function3[Real, Integral, Binary, Real] with Serializable {
=======
object TernaryTransformerTest {

  class Fun extends Function3[Real, Integral, Binary, Real] with Serializable {
>>>>>>> e1bab3b9
    def apply(r: Real, i: Integral, b: Binary): Real =
      (r.v.getOrElse(0.0) + i.toDouble.getOrElse(0.0) + b.toDouble.getOrElse(0.0)).toReal
  }

<<<<<<< HEAD
  def fn: (Real, Integral, Binary) => Real = new Fn
=======
>>>>>>> e1bab3b9
}<|MERGE_RESOLUTION|>--- conflicted
+++ resolved
@@ -55,20 +55,11 @@
 
 }
 
-<<<<<<< HEAD
-object Lambda {
-  private class Fn extends Function3[Real, Integral, Binary, Real] with Serializable {
-=======
 object TernaryTransformerTest {
 
   class Fun extends Function3[Real, Integral, Binary, Real] with Serializable {
->>>>>>> e1bab3b9
     def apply(r: Real, i: Integral, b: Binary): Real =
       (r.v.getOrElse(0.0) + i.toDouble.getOrElse(0.0) + b.toDouble.getOrElse(0.0)).toReal
   }
 
-<<<<<<< HEAD
-  def fn: (Real, Integral, Binary) => Real = new Fn
-=======
->>>>>>> e1bab3b9
 }