--- conflicted
+++ resolved
@@ -59,17 +59,9 @@
 }
 
 object UnaryTransformerTest {
-<<<<<<< HEAD
-  private class Fn extends Function1[Real, Real] with Serializable {
-    def apply(r: Real): Real = r.v.map(_ * 2.0).toReal
-  }
-
-  def fn: Real => Real = new Fn
-=======
 
   class Fun extends Function1[Real, Real] with Serializable {
     def apply(r: Real): Real = r.v.map(_ * 2.0).toReal
   }
 
->>>>>>> e1bab3b9
 }